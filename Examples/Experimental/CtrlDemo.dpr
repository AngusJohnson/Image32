--- conflicted
+++ resolved
@@ -218,20 +218,15 @@
   designScale : double;
   ImgSz       : integer;
 begin
-<<<<<<< HEAD
-  scaleDelta := newScale / currentScale;
-  if ValueAlmostOne(scaleDelta) then Exit;
-=======
   if postLoad then
   begin
     currentScale := storageMngr.DesignScale;
-    scaleDelta := newScale/currentScale;
+    scaleDelta := newScale / currentScale;
   end else
   begin
-    scaleDelta := newScale/currentScale;
+    scaleDelta := newScale / currentScale;
     if ValueAlmostOne(scaleDelta) then Exit;
   end;
->>>>>>> 09a488e7
   currentScale := newScale;
 
   // StorageMngr.DesignScale and storageMngr.DesignResolution are
